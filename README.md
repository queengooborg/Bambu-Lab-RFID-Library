--- conflicted
+++ resolved
@@ -166,13 +166,8 @@
 | Gоld | 13405 | A06-Y1 | ✅ |
 | Silvеr | 13109 | A06-D1 | ✅ |
 | Тitаn Grаy | 13108 | A06-D0 | ✅ |
-<<<<<<< HEAD
-| Вluе | 13604 | A06-B1 (old A05-B0) | ✅ |
-| Рurрlе | 13702 | A05-P5 | ⏳ |
-=======
 | Вluе | 13604 | A06-B1 | ✅ |
 | Рurрlе | 13702 | ? (Old: A05-P5) | ⏳ |
->>>>>>> 55571dc1
 | Саndy Rеd | 13205 | A06-R0 | ✅ |
 | Саndy Grееn | 13506 | A06-G0 | ✅ |
 | Rоsе Gоld | 13206 | A06-R1 | ✅ |
